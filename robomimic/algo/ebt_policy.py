"""
Implementation of EBT Policy https://diffusion-policy.cs.columbia.edu/ by Cheng Chi
"""
from typing import Callable, Union, Sequence, Optional, List
import random
from collections import OrderedDict, deque
from packaging.version import parse as parse_version
import torch
import torch.nn as nn
import torch.nn.functional as F
from diffusers.training_utils import EMAModel

import robomimic.models.obs_nets as ObsNets
from robomimic.models.base_nets import RMSNorm
import robomimic.models.ebt_policy_nets as EBTNets
import robomimic.utils.tensor_utils as TensorUtils
import robomimic.utils.torch_utils as TorchUtils
import robomimic.utils.obs_utils as ObsUtils
import robomimic.utils.token_utils as TokUtils
from robomimic.models.schedulers import LangevinDynamicsCosineAnnealingScheduler
from robomimic.utils.vis_utils import store_ebt_outputs

from robomimic.algo import register_algo_factory_func, PolicyAlgo


@register_algo_factory_func("ebt_policy")
def algo_config_to_class(algo_config):
    """
    Maps algo config to the BC algo class to instantiate, along with additional algo kwargs.

    Args:
        algo_config (Config instance): algo config

    Returns:
        algo_class: subclass of Algo
        algo_kwargs (dict): dictionary of additional kwargs to pass to algorithm
    """
    return EBTPolicy, {}


class EBTPolicy(PolicyAlgo):
    def _create_networks(self):
        """
        Creates networks and places them into @self.nets.
        """
        # set up different observation groups for @MIMO_MLP
        observation_group_shapes = OrderedDict()
        observation_group_shapes["obs"] = OrderedDict(self.obs_shapes)
        encoder_kwargs = ObsUtils.obs_encoder_kwargs_from_config(self.obs_config.encoder)
        obs_encoder = ObsNets.ObservationGroupEncoder(
            observation_group_shapes=observation_group_shapes,
            encoder_kwargs=encoder_kwargs,
        )

        obs_dim = obs_encoder.output_shape()[0]
        # IMPORTANT!
        # replace all BatchNorm with GroupNorm to work with EMA
        # performance will tank if you forget to do this!
        obs_encoder = replace_bn_with_gn(obs_encoder)
        obs_temporal_encoder = EBTNets.ObsTemporalEncoder(
            input_dim=obs_dim,
            embed_dim=self.algo_config.transformer.embed_dim,
            num_layers=self.algo_config.transformer.num_layers,
            num_heads=self.algo_config.transformer.num_heads,
            n_obs_steps=self.algo_config.horizon.observation_horizon,
            attn_dropout=self.algo_config.transformer.attn_dropout,
            proj_dropout=self.algo_config.transformer.proj_dropout
        )

        # create network object
        energy_pred_net = EBTNets.EBTTransformer(
            input_dim=self.ac_dim,
            cond_dim=self.algo_config.transformer.embed_dim,
            embed_dim=self.algo_config.transformer.embed_dim,
            output_dim=self.ac_dim,
            num_layers=self.algo_config.transformer.num_layers,
            num_heads=self.algo_config.transformer.num_heads,
            attn_dropout=self.algo_config.transformer.attn_dropout,
            proj_dropout=self.algo_config.transformer.proj_dropout,
            n_obs_steps=self.algo_config.horizon.observation_horizon,
            horizon=self.algo_config.horizon.prediction_horizon
        )

        # the final arch has 2 parts
        nets = nn.ModuleDict({
            "policy": nn.ModuleDict({
                "obs_encoder": obs_encoder,
                "obs_temporal_encoder": obs_temporal_encoder,
                "energy_pred_net": energy_pred_net
            })
        })

        nets = nets.float().to(self.device)

        # setup EMA
        ema = None
        if self.algo_config.ema.enabled:
            ema = EMAModel(model=nets, power=self.algo_config.ema.power)

        # set attrs
        self.nets = nets
        self.ema = ema
        self.action_check_done = False
        self.obs_queue = None
        self.action_queue = None

        self.scale_alpha_with_energy_temp = self.algo_config.ebt.scale_alpha_with_energy_temp
        self.randomize_mcmc_num_steps = self.algo_config.ebt.randomize_mcmc_num_steps
        self.mcmc_step_size = self.algo_config.ebt.mcmc_step_size
        self.alpha = nn.Parameter(
            torch.tensor(
                float(self.mcmc_step_size),
                device=self.device
            ),
            requires_grad=self.algo_config.ebt.mcmc_step_size_learnable,
        )
        self.clamp_futures_grad = self.algo_config.ebt.clamp_future_grads
        self.clamp_futures_grad_max_change = self.algo_config.ebt.clamp_futures_grad_max_change
        self.mcmc_num_steps = self.algo_config.ebt.mcmc_num_steps
        self.truncate_mcmc = self.algo_config.ebt.truncate_mcmc
        self.ebl_norm = RMSNorm(self.ac_dim)
        self.randomize_mcmc_step_size_scale = self.algo_config.ebt.randomize_mcmc_step_size_scale
        self.max_mcmc_steps = self.algo_config.ebt.max_mcmc_steps
        self.min_grad = self.algo_config.ebt.min_grad
        self.mu = self.algo_config.ebt.mu
<<<<<<< HEAD
=======
        self.langevin_dynamics_scheduler = LangevinDynamicsCosineAnnealingScheduler(
            min_sigma=self.algo_config.ebt.min_sigma,
            max_sigma=self.algo_config.ebt.max_sigma
        )
>>>>>>> cdb17a95

    def process_batch_for_training(self, batch):
        """
        Processes input batch from a data loader to filter out
        relevant information and prepare the batch for training.

        Args:
            batch (dict): dictionary with torch.Tensors sampled
                from a data loader

        Returns:
            input_batch (dict): processed and filtered batch that
                will be used for training
        """
        To = self.algo_config.horizon.observation_horizon
        Tp = self.algo_config.horizon.prediction_horizon

        input_batch = dict()
        input_batch["obs"] = {k: batch["obs"][k][:, :To, :] for k in batch["obs"]}
        input_batch["goal_obs"] = batch.get("goal_obs", None) # goals may not be present
        input_batch["actions"] = batch["actions"][:, :Tp, :]

        # check if actions are normalized to [-1,1]
        if not self.action_check_done:
            actions = input_batch["actions"]
            in_range = (-1 <= actions) & (actions <= 1)
            all_in_range = torch.all(in_range).item()
            if not all_in_range:
                raise ValueError("'actions' must be in range [-1,1] for EBT Policy! Check if hdf5_normalize_action is enabled.")
            self.action_check_done = True

        return TensorUtils.to_device(TensorUtils.to_float(input_batch), self.device)

    def train_on_batch(self, batch, epoch, validate=False):
        """
        Training on a single batch of data.

        Args:
            batch (dict): dictionary with torch.Tensors sampled
                from a data loader and filtered by @process_batch_for_training

            epoch (int): epoch number - required by some Algos that need
                to perform staged training and early stopping

            validate (bool): if True, don't perform any learning updates.

        Returns:
            info (dict): dictionary of relevant inputs, outputs, and losses
                that might be relevant for logging
        """
        To = self.algo_config.horizon.observation_horizon

        with TorchUtils.maybe_no_grad(no_grad=validate):
            info = super(EBTPolicy, self).train_on_batch(batch, epoch, validate=validate)
            action = batch["actions"]

            # encode obs
            inputs = {
                "obs": batch["obs"],
                "goal": batch["goal_obs"]
            }
            for k in self.obs_shapes:
                # first two dimensions should be [B, T] for inputs
                assert inputs["obs"][k].ndim - 2 == len(self.obs_shapes[k])

            obs_features = TensorUtils.time_distributed(inputs, self.nets["policy"]["obs_encoder"], inputs_as_kwargs=True)
            assert obs_features.ndim == 3  # [B, T, D]
            obs_cond = self.nets["policy"]["obs_temporal_encoder"](
                obs_features
            )

            # sample noise to add to actions
            pred_action = torch.randn(action.shape, device=self.device)
            velocity = torch.zeros_like(pred_action)

            memory_mask = TokUtils.generate_attention_mask(
                obs_tokens=obs_cond,
                n_obs_steps=To,
                action_tokens=action,
                cross_attention=True
            )

            predicted_traj_list = []
            predicted_energies_list = []
            num_mcmc_steps = self._compute_num_mcmc_steps(
                no_randomness=False
            )
<<<<<<< HEAD
            grad_norms = []
            # Set to true for validation since grad would be off.
            with torch.set_grad_enabled(True):
                for i in range(num_mcmc_steps):
                    pred_action, pred_grad = self._energy_step(
=======
            # Set to true for validation since grad would be off.
            with torch.set_grad_enabled(True):
                for i in range(num_mcmc_steps):
                    pred_action, pred_grad, pred_energy = self._energy_step(
>>>>>>> cdb17a95
                        trajectory=pred_action,
                        cond_tokens=obs_cond,
                        memory_mask=memory_mask,
                        velocity=velocity,
                        final_stop=(i >= num_mcmc_steps - 1),
                        inference_mode=False,
                        mcmc_step=i,
                        num_mcmc_steps=num_mcmc_steps
                    )
<<<<<<< HEAD
                    pred_grad_norm = pred_grad.norm(dim=(-1, -2)).mean()
                    grad_norms.append(pred_grad_norm)
=======
                    predicted_traj_list.append(pred_action)
                    predicted_energies_list.append(pred_energy)

#            store_ebt_outputs(
#                predicted_traj_list,
#                predicted_energies_list
#            )
>>>>>>> cdb17a95

            loss_info, loss = compute_loss(
                action,
                predicted_traj_list,
                predicted_energies_list,
                self.truncate_mcmc
            )
            info["losses"] = loss_info

            if not validate:
                # gradient step
                policy_grad_norms = TorchUtils.backprop_for_loss(
                    net=self.nets,
                    optim=self.optimizers["policy"],
                    loss=loss,
                    max_grad_norm=1.0
                )

                # update Exponential Moving Average of the model weights
                if self.ema is not None:
                    self.ema.step(self.nets)

                step_info = {
                    "policy_grad_norms": policy_grad_norms
                }
                info.update(step_info)

        return info

    def _perform_lookahead(
        self,
        action: torch.Tensor,
        velocity: torch.Tensor,
    ):
        return action + velocity * self.mu

    def _nesterov_step(
        self,
        action: torch.Tensor,
        grad: torch.Tensor,
        velocity: torch.Tensor,
        alpha: torch.Tensor
    ):
        velocity.mul_(self.mu).add_(-alpha * grad)
        action = action + velocity

        return action

    def _energy_step(
        self,
        trajectory: torch.Tensor,
        cond_tokens: torch.Tensor,
        memory_mask: torch.Tensor,
        velocity: torch.Tensor,
        inference_mode: bool,
        final_stop: bool,
<<<<<<< HEAD
        langevin_dynamics_noise_std: Optional[torch.Tensor] = None,
        predicted_energies_list: Optional[List[torch.Tensor]] = None,
        predicted_traj_list: Optional[List[torch.Tensor]] = None,
=======
        mcmc_step: int,
        num_mcmc_steps: Optional[int] = None
>>>>>>> cdb17a95
    ):
        B = trajectory.shape[0]
        trajectory = trajectory.detach().requires_grad_()
        if not final_stop:
            trajectory = self.ebl_norm(trajectory)

        if not inference_mode and num_mcmc_steps is not None:
            trajectory = self.langevin_dynamics_scheduler.apply_noise(
                mcmc_step=mcmc_step,
                num_mcmc_steps=num_mcmc_steps,
                action=trajectory
            )

        traj_look = self._perform_lookahead(
            action=trajectory,
            velocity=velocity
        )

        traj_look = self._perform_lookahead(
            action=trajectory,
            velocity=velocity
        )

        energy_pred = self.nets["policy"]["energy_pred_net"](
            sample=traj_look,
            cond=cond_tokens,
            memory_mask=memory_mask
        )

        energy_pred = energy_pred.mean(dim=(-1, -2))

        alpha = self._compute_alpha(
            energy_pred=energy_pred,
            no_randomness=inference_mode,
            batch_size=B
        )

        predicted_traj_grad = self._compute_grad(
            energy_pred=energy_pred,
            trajectory=traj_look,
            final_stop=final_stop,
            create_graph=(not inference_mode)
        )

        trajectory = self._nesterov_step(
            action=trajectory,
            velocity=velocity,
            grad=predicted_traj_grad,
            alpha=alpha
        )
<<<<<<< HEAD

        if not inference_mode:
            predicted_energies_list.append(energy_pred)
            predicted_traj_list.append(trajectory)

        return trajectory, predicted_traj_grad
=======

        return trajectory, predicted_traj_grad, energy_pred
>>>>>>> cdb17a95

    def log_info(self, info):
        """
        Process info dictionary from @train_on_batch to summarize
        information to pass to tensorboard for logging.

        Args:
            info (dict): dictionary of info

        Returns:
            loss_log (dict): name -> summary statistic
        """
        log = super(EBTPolicy, self).log_info(info)
        log["Loss"] = info["losses"]["l2_loss"].item()
        if "policy_grad_norms" in info:
            log["Policy_Grad_Norms"] = info["policy_grad_norms"]
        return log

    def reset(self):
        """
        Reset algo state to prepare for environment rollouts.
        """
        # setup inference queues
        To = self.algo_config.horizon.observation_horizon
        Ta = self.algo_config.horizon.action_horizon
        obs_queue = deque(maxlen=To)
        action_queue = deque(maxlen=Ta)
        self.obs_queue = obs_queue
        self.action_queue = action_queue

    def get_action(self, obs_dict, goal_dict=None):
        """
        Get policy action outputs.

        Args:
            obs_dict (dict): current observation [1, Do]
            goal_dict (dict): (optional) goal

        Returns:
            action (torch.Tensor): action tensor [1, Da]
        """
        # obs_dict: key: [1,D]

        if len(self.action_queue) == 0:
            # no actions left, run inference
            # [1,T,Da]
            action_sequence = self._get_action_trajectory(obs_dict=obs_dict)

            # put actions into the queue
            self.action_queue.extend(action_sequence[0])

        # has action, execute from left to right
        # [Da]
        action = self.action_queue.popleft()

        # [1,Da]
        action = action.unsqueeze(0)
        return action

    def _get_action_trajectory(self, obs_dict, goal_dict=None):
        assert not self.nets.training
        To = self.algo_config.horizon.observation_horizon
        Ta = self.algo_config.horizon.action_horizon
        Tp = self.algo_config.horizon.prediction_horizon
        action_dim = self.ac_dim

        # select network
        nets = self.nets
        if self.ema is not None:
            nets = self.ema.averaged_model

        # encode obs
        inputs = {
            "obs": obs_dict,
            "goal": goal_dict
        }
        for k in self.obs_shapes:
            # first two dimensions should be [B, T] for inputs
            if inputs["obs"][k].ndim - 1 == len(self.obs_shapes[k]):
                # adding time dimension if not present -- this is required as
                # frame stacking is not invoked when sequence length is 1
                inputs["obs"][k] = inputs["obs"][k].unsqueeze(1)
            assert inputs["obs"][k].ndim - 2 == len(self.obs_shapes[k])

        obs_features = TensorUtils.time_distributed(inputs, nets["policy"]["obs_encoder"], inputs_as_kwargs=True)
        assert obs_features.ndim == 3  # [B, T, D]
        B = obs_features.shape[0]
        obs_cond = nets["policy"]["obs_temporal_encoder"](
            obs_features,
        )

        # initialize action from Guassian noise
        action_pred = torch.randn(
            (B, Tp, action_dim), device=self.device)
        velocity = torch.zeros_like(action_pred)

        memory_mask = TokUtils.generate_attention_mask(
            obs_tokens=obs_cond,
            n_obs_steps=To,
            action_tokens=action_pred,
            cross_attention=True
        )
        # Set to true for validation since grad would be off.
        with torch.set_grad_enabled(True):
            i = 0
            grad_pred_norm = float("inf")
            grad_norms = []
            while i < self.max_mcmc_steps - 1 and grad_pred_norm > self.min_grad:
<<<<<<< HEAD
                action_pred, grad_pred = self._energy_step(
=======
                action_pred, grad_pred, _ = self._energy_step(
>>>>>>> cdb17a95
                    trajectory=action_pred,
                    velocity=velocity,
                    cond_tokens=obs_cond,
                    memory_mask=memory_mask,
                    inference_mode=True,
<<<<<<< HEAD
                    final_stop=False
=======
                    final_stop=False,
                    mcmc_step=i
>>>>>>> cdb17a95
                )
                grad_pred_norm = grad_pred.norm().detach().item()
                grad_norms.append(grad_pred_norm)
                i += 1
<<<<<<< HEAD
            action_pred, _ = self._energy_step(
=======
            action_pred, _, _ = self._energy_step(
>>>>>>> cdb17a95
                trajectory=action_pred,
                velocity=velocity,
                cond_tokens=obs_cond,
                memory_mask=memory_mask,
                final_stop=True,
<<<<<<< HEAD
                inference_mode=True
=======
                inference_mode=True,
                mcmc_step=i
>>>>>>> cdb17a95
            )
        print("num steps:", i+1)

        start = To - 1
        end = start + Ta
        action_pred = action_pred[:, start:end]    # slice the window to execute now

        return action_pred

    def _compute_alpha(
        self,
        energy_pred: torch.Tensor,
        no_randomness: bool,
        batch_size: int,
    ) -> float:
        alpha = torch.clamp(self.alpha, min=0.0001)
        expanded_alpha = alpha.expand(batch_size, 1, 1)
        if not no_randomness and self.randomize_mcmc_step_size_scale != 1:
            scale = self.randomize_mcmc_step_size_scale
            low = alpha / scale
            high = alpha * scale
            expanded_alpha = low + torch.rand_like(expanded_alpha) * (high - low)

        exponentiated_energies = torch.exp(
            energy_pred[:, None, None]
        ) / self.scale_alpha_with_energy_temp
        energy_scaled_alpha = expanded_alpha * exponentiated_energies

        return energy_scaled_alpha

    def _compute_num_mcmc_steps(self, no_randomness: bool) -> int:
        if no_randomness or self.randomize_mcmc_num_steps <= 0:
            return self.mcmc_num_steps

        random_steps = random.randint(0, self.randomize_mcmc_num_steps + 1)
        return (self.mcmc_num_steps) + random_steps

    def _compute_grad(
        self,
        energy_pred: torch.Tensor,
        trajectory: torch.Tensor,
        final_stop: bool,
        create_graph
    ):
        if self.truncate_mcmc and final_stop:
            predicted_traj_grad = torch.autograd.grad(
                outputs=energy_pred.sum(),
                retain_graph=True,
                inputs=trajectory,
                create_graph=create_graph
            )[0]
        elif self.truncate_mcmc:
            predicted_traj_grad = torch.autograd.grad(
                outputs=energy_pred.sum(),
                inputs=trajectory,
                create_graph=False
            )[0]
        else:
            predicted_traj_grad = torch.autograd.grad(
                outputs=energy_pred.sum(),
                inputs=trajectory,
                create_graph=create_graph
            )[0]

        if self.clamp_futures_grad:
            min_and_max = self.clamp_futures_grad_max_change / (self.alpha)
            predicted_traj_grad = torch.clamp(
                predicted_traj_grad,
                min=-min_and_max,
                max=min_and_max
            )
        if torch.isnan(predicted_traj_grad).any() \
           or torch.isinf(predicted_traj_grad).any():
            raise ValueError("NaN or Inf gradients detected during MCMC.")

        return predicted_traj_grad

    def serialize(self):
        """
        Get dictionary of current model parameters.
        """
        return {
            "nets": self.nets.state_dict(),
            "optimizers": { k : self.optimizers[k].state_dict() for k in self.optimizers },
            "lr_schedulers": { k : self.lr_schedulers[k].state_dict() if self.lr_schedulers[k] is not None else None for k in self.lr_schedulers },
            "ema": self.ema.averaged_model.state_dict() if self.ema is not None else None,
        }

    def deserialize(self, model_dict, load_optimizers=False):
        """
        Load model from a checkpoint.

        Args:
            model_dict (dict): a dictionary saved by self.serialize() that contains
                the same keys as @self.network_classes
            load_optimizers (bool): whether to load optimizers and lr_schedulers from the model_dict;
                used when resuming training from a checkpoint
        """
        self.nets.load_state_dict(model_dict["nets"])

        # for backwards compatibility
        if "optimizers" not in model_dict:
            model_dict["optimizers"] = {}
        if "lr_schedulers" not in model_dict:
            model_dict["lr_schedulers"] = {}

        if model_dict.get("ema", None) is not None:
            self.ema.averaged_model.load_state_dict(model_dict["ema"])

        if load_optimizers:
            for k in model_dict["optimizers"]:
                self.optimizers[k].load_state_dict(model_dict["optimizers"][k])
            for k in model_dict["lr_schedulers"]:
                if model_dict["lr_schedulers"][k] is not None:
                    self.lr_schedulers[k].load_state_dict(model_dict["lr_schedulers"][k])


def compute_loss(
    actions: torch.Tensor,
    predicted_traj_list: Sequence[torch.Tensor],
    predicted_energies_list: Sequence[torch.Tensor],
    truncate_mcmc: bool
):
    reconstruction_loss = 0
    total_mcmc_steps = len(predicted_energies_list)
    for mcmc_step, (predicted_embeddings, predicted_energy) in enumerate(zip(predicted_traj_list, predicted_energies_list)):
        if truncate_mcmc:
            if mcmc_step == (total_mcmc_steps - 1):
                reconstruction_loss = F.mse_loss(
                    predicted_embeddings, actions
                )
                final_reconstruction_loss = reconstruction_loss.detach()
        else:
            # loss calculations
            reconstruction_loss += F.mse_loss(
                predicted_embeddings,
                actions
            )
            if mcmc_step == (total_mcmc_steps - 1):
                final_reconstruction_loss = F.mse_loss(
                    predicted_embeddings,
                    actions
                ).detach()
                reconstruction_loss = reconstruction_loss / total_mcmc_steps

        # pure logging things (no function for training)
        if mcmc_step == 0:
            initial_loss = F.mse_loss(predicted_embeddings, actions).detach()
            initial_pred_energies = predicted_energy.squeeze().mean().detach()
        if mcmc_step == (total_mcmc_steps - 1):
            final_pred_energies = predicted_energy.squeeze().mean().detach()

    initial_final_pred_energies_gap = initial_pred_energies - final_pred_energies
    total_loss = reconstruction_loss

    info = {
        "init_loss": initial_loss,
        "final_step_loss": final_reconstruction_loss,
        "init_final_pred_energies_gap": initial_final_pred_energies_gap,
        "l2_loss": total_loss
    }

    return info, total_loss


def replace_submodules(
        root_module: nn.Module,
        predicate: Callable[[nn.Module], bool],
        func: Callable[[nn.Module], nn.Module]) -> nn.Module:
    """
    Replace all submodules selected by the predicate with
    the output of func.

    predicate: Return true if the module is to be replaced.
    func: Return new module to use.
    """
    if predicate(root_module):
        return func(root_module)

    if parse_version(torch.__version__) < parse_version("1.9.0"):
        raise ImportError("This function requires pytorch >= 1.9.0")

    bn_list = [k.split(".") for k, m
        in root_module.named_modules(remove_duplicate=True)
        if predicate(m)]
    for *parent, k in bn_list:
        parent_module = root_module
        if len(parent) > 0:
            parent_module = root_module.get_submodule(".".join(parent))
        if isinstance(parent_module, nn.Sequential):
            src_module = parent_module[int(k)]
        else:
            src_module = getattr(parent_module, k)
        tgt_module = func(src_module)
        if isinstance(parent_module, nn.Sequential):
            parent_module[int(k)] = tgt_module
        else:
            setattr(parent_module, k, tgt_module)
    # verify that all modules are replaced
    bn_list = [k.split(".") for k, m
        in root_module.named_modules(remove_duplicate=True)
        if predicate(m)]
    assert len(bn_list) == 0
    return root_module


def replace_bn_with_gn(
    root_module: nn.Module,
    features_per_group: int=16) -> nn.Module:
    """
    Relace all BatchNorm layers with GroupNorm.
    """
    replace_submodules(
        root_module=root_module,
        predicate=lambda x: isinstance(x, nn.BatchNorm2d),
        func=lambda x: nn.GroupNorm(
            num_groups=x.num_features//features_per_group,
            num_channels=x.num_features)
    )
    return root_module<|MERGE_RESOLUTION|>--- conflicted
+++ resolved
@@ -123,13 +123,10 @@
         self.max_mcmc_steps = self.algo_config.ebt.max_mcmc_steps
         self.min_grad = self.algo_config.ebt.min_grad
         self.mu = self.algo_config.ebt.mu
-<<<<<<< HEAD
-=======
         self.langevin_dynamics_scheduler = LangevinDynamicsCosineAnnealingScheduler(
             min_sigma=self.algo_config.ebt.min_sigma,
             max_sigma=self.algo_config.ebt.max_sigma
         )
->>>>>>> cdb17a95
 
     def process_batch_for_training(self, batch):
         """
@@ -217,18 +214,10 @@
             num_mcmc_steps = self._compute_num_mcmc_steps(
                 no_randomness=False
             )
-<<<<<<< HEAD
-            grad_norms = []
-            # Set to true for validation since grad would be off.
-            with torch.set_grad_enabled(True):
-                for i in range(num_mcmc_steps):
-                    pred_action, pred_grad = self._energy_step(
-=======
             # Set to true for validation since grad would be off.
             with torch.set_grad_enabled(True):
                 for i in range(num_mcmc_steps):
                     pred_action, pred_grad, pred_energy = self._energy_step(
->>>>>>> cdb17a95
                         trajectory=pred_action,
                         cond_tokens=obs_cond,
                         memory_mask=memory_mask,
@@ -238,10 +227,7 @@
                         mcmc_step=i,
                         num_mcmc_steps=num_mcmc_steps
                     )
-<<<<<<< HEAD
                     pred_grad_norm = pred_grad.norm(dim=(-1, -2)).mean()
-                    grad_norms.append(pred_grad_norm)
-=======
                     predicted_traj_list.append(pred_action)
                     predicted_energies_list.append(pred_energy)
 
@@ -249,7 +235,6 @@
 #                predicted_traj_list,
 #                predicted_energies_list
 #            )
->>>>>>> cdb17a95
 
             loss_info, loss = compute_loss(
                 action,
@@ -306,14 +291,8 @@
         velocity: torch.Tensor,
         inference_mode: bool,
         final_stop: bool,
-<<<<<<< HEAD
-        langevin_dynamics_noise_std: Optional[torch.Tensor] = None,
-        predicted_energies_list: Optional[List[torch.Tensor]] = None,
-        predicted_traj_list: Optional[List[torch.Tensor]] = None,
-=======
         mcmc_step: int,
         num_mcmc_steps: Optional[int] = None
->>>>>>> cdb17a95
     ):
         B = trajectory.shape[0]
         trajectory = trajectory.detach().requires_grad_()
@@ -364,17 +343,8 @@
             grad=predicted_traj_grad,
             alpha=alpha
         )
-<<<<<<< HEAD
-
-        if not inference_mode:
-            predicted_energies_list.append(energy_pred)
-            predicted_traj_list.append(trajectory)
-
-        return trajectory, predicted_traj_grad
-=======
 
         return trajectory, predicted_traj_grad, energy_pred
->>>>>>> cdb17a95
 
     def log_info(self, info):
         """
@@ -483,42 +453,26 @@
             grad_pred_norm = float("inf")
             grad_norms = []
             while i < self.max_mcmc_steps - 1 and grad_pred_norm > self.min_grad:
-<<<<<<< HEAD
-                action_pred, grad_pred = self._energy_step(
-=======
                 action_pred, grad_pred, _ = self._energy_step(
->>>>>>> cdb17a95
                     trajectory=action_pred,
                     velocity=velocity,
                     cond_tokens=obs_cond,
                     memory_mask=memory_mask,
                     inference_mode=True,
-<<<<<<< HEAD
-                    final_stop=False
-=======
                     final_stop=False,
                     mcmc_step=i
->>>>>>> cdb17a95
                 )
                 grad_pred_norm = grad_pred.norm().detach().item()
                 grad_norms.append(grad_pred_norm)
                 i += 1
-<<<<<<< HEAD
-            action_pred, _ = self._energy_step(
-=======
             action_pred, _, _ = self._energy_step(
->>>>>>> cdb17a95
                 trajectory=action_pred,
                 velocity=velocity,
                 cond_tokens=obs_cond,
                 memory_mask=memory_mask,
                 final_stop=True,
-<<<<<<< HEAD
-                inference_mode=True
-=======
                 inference_mode=True,
                 mcmc_step=i
->>>>>>> cdb17a95
             )
         print("num steps:", i+1)
 
