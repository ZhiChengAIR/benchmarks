{
    "algo_name": "ebt_policy",
    "experiment": {
        "name": "test",
        "validate": false,
        "logging": {
            "terminal_output_to_txt": true,
            "log_tb": true,
            "log_wandb": false,
            "wandb_proj_name": "debug"
        },
        "save": {
            "enabled": true,
            "every_n_seconds": null,
            "every_n_epochs": 50,
            "epochs": [],
            "on_best_validation": false,
            "on_best_rollout_return": false,
            "on_best_rollout_success_rate": true
        },
        "epoch_every_n_steps": 300,
        "validation_epoch_every_n_steps": 10,
        "env": null,
        "additional_envs": null,
        "render": true,
        "render_video": true,
        "keep_all_videos": false,
        "video_skip": 5,
        "rollout": {
            "enabled": true,
            "n": 50,
            "horizon": 700,
            "rate": 20,
            "warmstart": 0,
            "terminate_on_success": true
        },
        "env_meta_update_dict": {},
        "ckpt_path": null
    },
    "train": {
        "data": null,
<<<<<<< HEAD
        "output_dir": "../color_jitter_square",
=======
        "output_dir": "../ld_anneal_square",
>>>>>>> cdb17a95
        "normalize_weights_by_ds_size": false,
        "num_data_workers": 4,
        "hdf5_cache_mode": "low_dim",
        "hdf5_use_swmr": true,
        "hdf5_load_next_obs": false,
        "hdf5_normalize_obs": false,
        "hdf5_filter_key": null,
        "hdf5_validation_filter_key": null,
        "seq_length": 16,
        "pad_seq_length": true,
        "frame_stack": 2,
        "pad_frame_stack": true,
        "dataset_keys": [
            "actions",
            "rewards",
            "dones"
        ],
        "action_keys": [
            "actions"
        ],
        "action_config": {
            "actions": {
                "normalization": null
            }
        },
        "goal_mode": null,
        "cuda": true,
        "batch_size": 64,
        "num_epochs": 3000,
        "seed": 1,
        "max_grad_norm": null
    },
    "algo": {
        "optim_params": {
            "policy": {
                "optimizer_type": "adamw",
                "learning_rate": {
                    "initial": 0.0001,
                    "decay_factor": 0.1,
                    "step_every_batch": true,
                    "scheduler_type": "cosine",
                    "num_cycles": 0.5,
                    "warmup_steps": 500,
                    "epoch_schedule": []
                },
                "regularization": {
                    "L2": 1e-06
                }
            }
        },
        "horizon": {
            "observation_horizon": 2,
            "action_horizon": 8,
            "prediction_horizon": 16
        },
        "transformer": {
            "embed_dim": 256,
            "num_layers": 8,
            "num_heads": 4,
            "attn_dropout": 0.3,
            "proj_dropout": 0.0
        },
        "ema": {
            "enabled": true,
            "power": 0.75
        },
        "ebt": {
            "mu": 0.9,
<<<<<<< HEAD
=======
            "max_sigma": 0.2,
            "min_sigma": 0.002,
>>>>>>> cdb17a95
            "max_mcmc_steps": 20,
            "min_grad": 0.0002,
            "randomize_mcmc_step_size_scale": 1.5,
            "scale_alpha_with_energy_temp": 1,
            "randomize_mcmc_num_steps": 3,
            "mcmc_num_steps": 6,
            "mcmc_step_size": 1000,
            "clamp_future_grads": false,
            "clamp_futures_grad_max_change": 9.0,
            "mcmc_step_size_learnable": false,
            "truncate_mcmc": false
        }
    },
    "observation": {
        "modalities": {
            "obs": {
                "low_dim": [
                    "robot0_eef_pos",
                    "robot0_eef_quat",
                    "robot0_gripper_qpos",
                    "object"
                ],
                "rgb": ["agentview_image", "robot0_eye_in_hand_image"],
                "depth": [],
                "scan": []
            },
            "goal": {
                "low_dim": [],
                "rgb": [],
                "depth": [],
                "scan": []
            }
        },
        "encoder": {
            "low_dim": {
                "core_class": null,
                "core_kwargs": {},
                "obs_randomizer_class": null,
                "obs_randomizer_kwargs": {}
            },
            "rgb": {
                "core_class": "VisualCore",
                "core_kwargs": {
                    "dropout": 0.0
                },
                "obs_randomizer_class": ["CropRandomizer", "ColorRandomizer"],
                "obs_randomizer_kwargs": [
                    {
                        "crop_shape": 76,
                        "crop_height": 76,
                        "num_crops": 1,
                        "pos_enc": false
                    },
                    {
                        "brightness": 0.3,
                        "contrast": 0.3,
                        "saturation": 0.3,
                        "hue": 0.3,
                        "num_samples": 1
                    }
                ]
            },
            "depth": {
                "core_class": "VisualCore",
                "core_kwargs": {},
                "obs_randomizer_class": null,
                "obs_randomizer_kwargs": {}
            },
            "scan": {
                "core_class": "ScanCore",
                "core_kwargs": {},
                "obs_randomizer_class": null,
                "obs_randomizer_kwargs": {}
            }
        }
    },
    "meta": {
        "hp_base_config_file": null,
        "hp_keys": [],
        "hp_values": []
    }
}<|MERGE_RESOLUTION|>--- conflicted
+++ resolved
@@ -39,11 +39,7 @@
     },
     "train": {
         "data": null,
-<<<<<<< HEAD
-        "output_dir": "../color_jitter_square",
-=======
         "output_dir": "../ld_anneal_square",
->>>>>>> cdb17a95
         "normalize_weights_by_ds_size": false,
         "num_data_workers": 4,
         "hdf5_cache_mode": "low_dim",
@@ -112,11 +108,8 @@
         },
         "ebt": {
             "mu": 0.9,
-<<<<<<< HEAD
-=======
             "max_sigma": 0.2,
             "min_sigma": 0.002,
->>>>>>> cdb17a95
             "max_mcmc_steps": 20,
             "min_grad": 0.0002,
             "randomize_mcmc_step_size_scale": 1.5,
